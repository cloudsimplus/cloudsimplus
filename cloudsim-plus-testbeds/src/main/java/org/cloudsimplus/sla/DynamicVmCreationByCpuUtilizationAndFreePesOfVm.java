--- conflicted
+++ resolved
@@ -156,19 +156,7 @@
         vmList.addAll(createListOfScalableVms(VMS));
 
         createCloudletList();
-<<<<<<< HEAD
         sortCloudletListByExpectedResponseTime();
-=======
-        //sort the cloudlet list by expected response time
-        Comparator<Cloudlet> sortByExpectedCloudletResponseTime = null;
-        for(Vm vm: vmList){
-        sortByExpectedCloudletResponseTime
-                = Comparator.comparingDouble(cloudlet -> getExpectedCloudletResponseTime(cloudlet, vm));
-
-        }
-        cloudletList.sort(sortByExpectedCloudletResponseTime.reversed());
-        System.out.println("\t\tCreated Cloudlets: " + cloudletList);
->>>>>>> 68a6bb33
 
         broker0.submitVmList(vmList);
         broker0.submitCloudletList(cloudletList);
@@ -420,10 +408,7 @@
                 totalOfcloudletSlaSatisfied++;
             }      
         }
-<<<<<<< HEAD
-=======
-
->>>>>>> 68a6bb33
+
         System.out.printf("\t\t\n Response Time simulation (average) : %.2f \n Response Time contrato SLA: %.2f "
                 + "\n Total of cloudlets SLA satisfied: %d",
                 average, responseTimeSlaContract, totalOfcloudletSlaSatisfied);
