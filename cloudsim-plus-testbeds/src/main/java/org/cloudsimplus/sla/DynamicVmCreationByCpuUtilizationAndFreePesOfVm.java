--- conflicted
+++ resolved
@@ -73,16 +73,9 @@
 import org.cloudsimplus.sla.readJsonFile.SlaReader;
 
 /**
-<<<<<<< HEAD
  * Example of dynamic creation of VMS at runtime, respecting the CPU usage limit
  * and the free number of each VM, thus selecting an "ideal" VM for a given
  * cloudlet, which will then minimize Cloudlet response time.
-=======
- * Example of dynamic creation of vm at runtime, respecting the
- * cpu usage limit and the free number of each VM, thus
- * selecting an "ideal" VM for a given cloudlet, which will
- * then minimize Cloudlet response time.
->>>>>>> 9321926a
  *
  * @author raysaoliveira
  */
@@ -90,11 +83,7 @@
 
     private static final int SCHEDULING_INTERVAL = 5;
     private final CloudSim simulation;
-<<<<<<< HEAD
-=======
-
->>>>>>> 9321926a
-
+    
     /**
      * The interval to request the creation of new Cloudlets.
      */
@@ -133,13 +122,7 @@
 
     public static void main(String[] args) throws FileNotFoundException, IOException {
         Log.printFormattedLine(" Starting... ");
-<<<<<<< HEAD
         new DynamicVmCreationByCpuUtilizationAndFreePesOfVm();
-=======
-        for (int i = 0; i < NUMBER_OF_SIMULATIONS; i++) {
-            new DynamicVmCreationByCpuUtilizationAndFreePesOfVm();
-        }
->>>>>>> 9321926a
     }
    
     public DynamicVmCreationByCpuUtilizationAndFreePesOfVm() throws FileNotFoundException, IOException {
@@ -188,15 +171,10 @@
 
         simulation.start();
 
-<<<<<<< HEAD
         responseTimeCloudletSimulation(broker0);
         double percentage = (totalOfcloudletSlaSatisfied * 100) / cloudletList.size();
         System.out.println("\n ** Percentage of cloudlets that complied"
                 + " with the SLA Agreement: " + percentage + " %");
-=======
-        responseTimeCloudletSimulation(cloudletList);
->>>>>>> 9321926a
-
         printSimulationResults();
     }
 
@@ -426,17 +404,10 @@
                 totalOfcloudletSlaSatisfied++;
             }      
         }
-<<<<<<< HEAD
+
         System.out.printf("\t\t\n Response Time simulation (average) : %.2f \n Response Time contrato SLA: %.2f "
                 + "\n Total of cloudlets SLA satisfied: %d",
                 average, responseTimeSlaContract, totalOfcloudletSlaSatisfied);
-=======
-        double rtAverage = soma / quantCloudlets;
-
-        System.out.printf("\t\t\n Response Time simulation: %.2f \n Response Time contrato SLA: %.2f",
-                 rtAverage, getResponseTimeSlaContract());
-
->>>>>>> 9321926a
     }
 
     private double responseTimeCloudletAverage(DatacenterBroker broker, List<Double> responseTimes) {
