package org.cloudsimplus.sla;

import java.io.FileNotFoundException;
import java.util.ArrayList;
import java.util.Calendar;
import java.util.List;
import org.cloudbus.cloudsim.Cloudlet;
import org.cloudbus.cloudsim.CloudletSimple;
import org.cloudbus.cloudsim.schedulers.CloudletSchedulerTimeShared;
import org.cloudbus.cloudsim.Datacenter;
import org.cloudbus.cloudsim.brokers.DatacenterBroker;
import org.cloudbus.cloudsim.DatacenterCharacteristics;
import org.cloudbus.cloudsim.DatacenterCharacteristicsSimple;
import org.cloudbus.cloudsim.DatacenterSimple;
import org.cloudbus.cloudsim.Host;
import org.cloudbus.cloudsim.HostSimple;
import org.cloudbus.cloudsim.Log;
import org.cloudbus.cloudsim.resources.Pe;
import org.cloudbus.cloudsim.Vm;
import org.cloudbus.cloudsim.VmSimple;
import org.cloudbus.cloudsim.allocationpolicies.VmAllocationPolicySimple;
import org.cloudbus.cloudsim.brokers.DatacenterBrokerSimple;
import org.cloudbus.cloudsim.schedulers.VmSchedulerTimeShared;
import org.cloudbus.cloudsim.core.CloudSim;
import org.cloudbus.cloudsim.provisioners.PeProvisionerSimple;
import org.cloudbus.cloudsim.provisioners.ResourceProvisionerSimple;
import org.cloudbus.cloudsim.resources.Bandwidth;
import org.cloudbus.cloudsim.resources.PeSimple;
import org.cloudbus.cloudsim.resources.Ram;
import org.cloudsimplus.util.tablebuilder.CloudletsTableBuilderHelper;
import org.cloudbus.cloudsim.utilizationmodels.UtilizationModel;
import org.cloudbus.cloudsim.utilizationmodels.UtilizationModelFull;
<<<<<<< HEAD
import org.cloudsimplus.sla.readJsonFile.SlaMetric;
import org.cloudsimplus.sla.readJsonFile.SlaReader;
=======
import org.cloudsimplus.sla.readJsonFile.ReadSlaAgreements;
>>>>>>> 95fe71e5

/**
 *
 * @author RaysaOliveira
 *
 * This example show an simple example using metrics of quality of service
 * without network.
 */
public final class ExampleMetricsWithoutNetwork {
<<<<<<< HEAD
    private static final String METRICS_FILE = "/Users/raysaoliveira/Desktop/TeseMestradoEngInformatica/cloudsim-plus/cloudsim-plus-testbeds/src/main/java/org/cloudsimplus/sla/readJsonFile/SlaMetric.json";

    private static final int HOSTS_NUMBER = 3;
    private static final int HOST_PES = 5;
    private static final int VM_PES1 = 2;
    private static final int VM_PES2 = 4;
    private static final int TOTAL_VM_PES = VM_PES1 + VM_PES2;
    private static final int CLOUDLETS_NUMBER = HOSTS_NUMBER * TOTAL_VM_PES;
    private static final int CLOUDLET_PES = 1;
    
    private static List<Host> hostList;
    private int lastCreatedVmId = 0;
    
=======

>>>>>>> 95fe71e5
    /**
     * The cloudlet list.
     */
    private final List<Cloudlet> cloudletList;

    /**
     * The vmlist.
     */
    private final List<Vm> vmlist;

    private double responseTimeCloudlet;
<<<<<<< HEAD
    private double cpuUtilization;
    private double waitTimeCloudlet;
=======
>>>>>>> 95fe71e5

    /**
     * Creates Vms
     *
     * @param userId broker id
     * @param numberOfPes number of PEs for each VM to be created
     * @param numberOfVms number of VMs to create
     * @return list de vms
     */
    private List<Vm> createVM(DatacenterBroker broker, int numberOfPes, int numberOfVms) {
        //Creates a container to store VMs.
        List<Vm> list = new ArrayList<>(numberOfVms);

        //VM Parameters
        int vmid = 0;
        long size = 10000; //image size (MB)
        int ram = 512; //vm memory (MB)
        int mips = 1000;
        long bw = 1000;

        //create VMs with differents configurations
        for (int i = 0; i < numberOfVms; i++) {
            Vm vm  = new VmSimple(
                        this.lastCreatedVmId++, mips, numberOfPes)
                        .setRam(ram).setBw(bw).setSize(size)
                        .setCloudletScheduler(new CloudletSchedulerTimeShared())
                        .setBroker(broker);
            list.add(vm);
        }

        return list;
    }

    
    /**
     * Creates cloudlets
     *
     * @param broker broker id
     * @param cloudlets to criate
     * @return list of cloudlets
     */
    private List<Cloudlet> createCloudlet(DatacenterBroker broker, int cloudlets) {
        // Creates a container to store Cloudlets
        List<Cloudlet> list = new ArrayList<>(cloudlets);

        //Cloudlet Parameters
        long length = 1000;
        long fileSize = 300;
        long outputSize = 300;
        int pesNumber = 1;
        UtilizationModel utilizationModel = new UtilizationModelFull();

        for (int i = 0; i < cloudlets; i++) {
            Cloudlet cloudlet = new CloudletSimple(i, length, CLOUDLET_PES)
                    .setCloudletFileSize(fileSize)
                    .setCloudletOutputSize(outputSize)
                    .setBroker(broker)
                    .setUtilizationModel(utilizationModel);
            list.add(cloudlet);
        }
        return list;
    }

    /**
     * Calculates the cost price of resources (processing, bw, memory, storage)
     * of each or all of the datacenter VMs()
     *
     * @param vmlist
     */
    private void totalCostPrice(List<Vm> vmlist) {

        VmCost vmCost;
        double totalCost = 0.0;
        for (Vm vm : vmlist) {
            vmCost = new VmCost(vm);
            totalCost = vmCost.getVmTotalCost();

        }
        System.out.println("Total cost (memory, bw, processing, storage)"
                + " of  all VMs in the Datacenter is: " + totalCost);
    }

    /**
     * Shows the response time of cloudlets
     *
     * @param cloudlets to calculate the response time
     * @return responseTimeCloudlet
     */
    private double responseTimeCloudlet(List<Cloudlet> cloudlet) {

        double responseTime = 0;
        for (Cloudlet cloudlets : cloudlet) {
            responseTime = cloudlets.getFinishTime() - cloudlets.getDatacenterArrivalTime();
        }
        return responseTime;

    }

    /**
     * Shows the cpu utilization
     *
     * @param cloudlet to calculate the utilization
     * @return cpuUtilization
     */
    private double cpuUtilization(List<Cloudlet> cloudlet) {
        double cpuTime = 0;
        for (Cloudlet cloudlets : cloudlet) {
            cpuTime += cloudlets.getActualCPUTime();
        }
        return (cpuTime * 100) / 100;
    }

    /**
     * Shows the utilization resources (BW, CPU, RAM) in percentage
     *
     * @param cloudlet to calculate the utilization resources
     * @param time calculates in given time
     * @return utilizationResources
     */
    public double utilizationResources(List<Cloudlet> cloudlet, double time) {
        double utilizationResources = 0, bw, cpu, ram;
        for (Cloudlet cloudlets : cloudlet) {
            bw = cloudlets.getUtilizationOfBw(time);
            cpu = cloudlets.getUtilizationOfCpu(time);
            ram = cloudlets.getUtilizationOfRam(time);
            utilizationResources += bw + cpu + ram;

        }
        return (utilizationResources*100)/100;
    }

    /**
     * Shows the wait time of cloudlets
     *
     * @param cloudlet list of cloudlets
     * @return the waitTime
     */
    public double waitTime(List<Cloudlet> cloudlet) {
        double waitTime = 0;
        for (Cloudlet cloudlets : cloudlet) {
            waitTime += cloudlets.getWaitingTime();
        }
        return waitTime;
    }

    /*
     public static double throughput() {
     //pegar o dowlink BW do edge, pois as Vms estao conectadas nele
     return 1;
     }*/
<<<<<<< HEAD
    public static void main(String[] args) throws FileNotFoundException {
=======
    public static void main(String[] args) {
>>>>>>> 95fe71e5
        Log.printFormattedLine(" Starting... ");
       // try {
            new ExampleMetricsWithoutNetwork();
       // } catch (Exception e) {
       //     Log.printFormattedLine("Simulation finished due to unexpected error: %s", e);
       // }
    }

    public ExampleMetricsWithoutNetwork() throws FileNotFoundException {
        //  Initialize the CloudSim package.
        int num_user = 1; // number of cloud users
        Calendar calendar = Calendar.getInstance(); // Calendar whose fields have been initialized with the current date and time.
        boolean trace_flag = false; // trace events

        CloudSim.CloudSim(num_user, calendar, trace_flag);

        //Create Datacenters
        Datacenter datacenter0 = createDatacenter("Datacenter_0");

        //Create Broker
        DatacenterBroker broker = createBroker();

<<<<<<< HEAD
        vmlist = new ArrayList<>();
        vmlist.addAll(createVM(broker, VM_PES1, 2));
        vmlist.addAll(createVM(broker, VM_PES2, 2));
=======
        vmlist = createVM(broker, 2);
>>>>>>> 95fe71e5

        // submit vm list to the broker
        broker.submitVmList(vmlist);

        cloudletList = createCloudlet(broker, CLOUDLETS_NUMBER);

        // submit cloudlet list to the broker
        broker.submitCloudletList(cloudletList);

        // Sixth step: Starts the simulation
<<<<<<< HEAD
        CloudSim.startSimulation();
        
        /*for(Host h: datacenter0.getHostList()){
            System.out.println("->>>>>> " + h);
            for(Pe pe: h.getPeList()){
                System.out.println("->>> " + pe.getMips());
            }
        }
        totalCostPrice(vmlist);*/
       
        
        CloudSim.stopSimulation();
=======
        CloudSim.start();
        CloudSim.stop();
>>>>>>> 95fe71e5
        System.out.println("______________________________________________________");
        System.out.println("\n\t\t - System Métrics - \n ");

        //responseTime
        responseTimeCloudlet = responseTimeCloudlet(cloudletList);
        System.out.printf("\t** Response Time of Cloudlets - %.2f %n", responseTimeCloudlet);

        //cpu time
        cpuUtilization = cpuUtilization(cloudletList);
        System.out.printf("\t** Utilization CPU %% - %.2f %n ", cpuUtilization);

        //utilization resource
        double time = CloudSim.clock();
        double utilizationresources = utilizationResources(cloudletList, time);
        System.out.printf("\t** Utilization Resources %%  (Bw-CPU-Ram) - %.2f %n", utilizationresources);

        //wait time
        waitTimeCloudlet = waitTime(cloudletList);
        System.out.printf("\t** Wait Time - %.2f %n", waitTimeCloudlet);

        // total cost
        //totalCostPrice(vmlist);
<<<<<<< HEAD
        System.out.println("______________________________________________________");

        System.out.println("______________________________________________________");
        System.out.println("\n\t\t - Metric monitoring - \n\t\t(violated or not violated)  \n ");

        checkSlaViolations(); 
            
=======
>>>>>>> 95fe71e5
        System.out.println("______________________________________________________");

        verifyViolationSla();
        //Final step: Print results when simulation is over
        List<Cloudlet> newList = broker.getCloudletsFinishedList();
        new CloudletsTableBuilderHelper(newList).build();

        Log.printFormattedLine("... finished!");
    }

    /**
     * Creates the datacenter.
     *
     * @param name the name
     *
     * @return the datacenter
     */
   
    private Datacenter createDatacenter(String name) {
        hostList = new ArrayList<>();

        int mips = 10000;
        int hostId = 0;
        int ram = 8192; // host memory (MB)
        long storage = 1000000; // host storage
        long bw = 100000;

        for (int i = 0; i < HOSTS_NUMBER; i++) {
            List<Pe> peList = createHostPesList(HOST_PES, mips);
            Host host = new HostSimple(hostId++, storage, peList)
                    .setRamProvisioner(new ResourceProvisionerSimple(new Ram(ram)))
                    .setBwProvisioner(new ResourceProvisionerSimple(new Bandwidth(bw)))
                    .setVmScheduler(new VmSchedulerTimeShared(peList));

            getHostList().add(host);
        }// This is our machine

        double cost = 3.0; // the cost of using processing in this resource
        double costPerMem = 0.05; // the cost of using memory in this resource
        double costPerStorage = 0.001; // the cost of using storage in this
        // resource
        double costPerBw = 0.0; // the cost of using bw in this resource

<<<<<<< HEAD
        DatacenterCharacteristics characteristics =
                new DatacenterCharacteristicsSimple(hostList)
=======
        DatacenterCharacteristics characteristics
                = new DatacenterCharacteristicsSimple(hostList)
>>>>>>> 95fe71e5
                .setCostPerSecond(cost)
                .setCostPerMem(costPerMem)
                .setCostPerStorage(costPerStorage)
                .setCostPerBw(costPerBw);

        return new DatacenterSimple(name, characteristics,
                new VmAllocationPolicySimple());
    }

    public List<Pe> createHostPesList(int hostPes, int mips) {
        List<Pe> peList = new ArrayList<>();
        for (int i = 0; i < hostPes; i++) {
            peList.add(new PeSimple(i, new PeProvisionerSimple(mips))); // need to store Pe id and MIPS Rating
        }
        return peList;
    }

    
    /**
     * Creates the broker.
     *
     * @return the datacenter broker
     */
    private static DatacenterBroker createBroker() {
        return new DatacenterBrokerSimple("Broker");
    }

    /**
     * @return the responseTimeCloudlet
     */
    public double getResponseTime() {
        return responseTimeCloudlet;
    }
<<<<<<< HEAD
    
    private void checkSlaViolations() throws FileNotFoundException {
        SlaReader slaReader = new SlaReader(METRICS_FILE);
        slaReader.getMetrics().stream()
                .filter(m -> m.isNamed(SlaReader.RESPONSE_TIME_FIELD))
                .findFirst()
                .ifPresent(this::checkResponseTimeViolation); 
        
        slaReader.getMetrics().stream()
                .filter(m -> m.isNamed(SlaReader.CPU_UTILIZATION_FIELD))
                .findFirst()
                .ifPresent(this::checkCpuUtilizationViolation); 
        
        slaReader.getMetrics().stream()
                .filter(m -> m.isNamed(SlaReader.WAIT_TIME_FIELD))
                .findFirst()
                .ifPresent(this::checkWaitTimeViolation); 
        
    }
     
    private void checkResponseTimeViolation(SlaMetric metric){
        SlaMetricsMonitoring monitoring = new SlaMetricsMonitoring();
        if (responseTimeCloudlet < metric.getValueMin() || responseTimeCloudlet > metric.getValueMax()) {
            monitoring.monitoringResponseTime(metric.getName());   
            printMetricDataViolated(metric);
        }
        else
            System.out.println("\n* The metric: " + metric.getName() + " was not violated!! ");    
    }

    private void checkCpuUtilizationViolation(SlaMetric metric){
        SlaMetricsMonitoring monitoring = new SlaMetricsMonitoring();
        if (cpuUtilization < metric.getValueMin() || cpuUtilization > metric.getValueMax()) {
            monitoring.monitoringCpuUtilization(metric.getName());   
            printMetricDataViolated(metric);
        }
        else
            System.out.println("\n* The metric: " + metric.getName() + " was not violated!! ");    
    }
    
    private void checkWaitTimeViolation(SlaMetric metric){
        SlaMetricsMonitoring monitoring = new SlaMetricsMonitoring();
        if (waitTimeCloudlet < metric.getValueMin() || waitTimeCloudlet > metric.getValueMax()) {
            monitoring.monitoringWaitTime(metric.getName());   
            printMetricDataViolated(metric);
        }
        else
            System.out.println("\n* The metric: " + metric.getName() + " was not violated!! ");    
    }
    
    private void printMetricDataViolated(SlaMetric metric) {
        System.out.println("\n\tName: " + metric.getName());
        System.out.println("\tMinimum value acceptable for this metric: " + metric.getValueMin());
        System.out.println("\tMaximun value acceptable for this metric: " + metric.getValueMax());
    }

    
    /**
     *  return the hostList
     * @return 
     */
    private List<Host> getHostList() {
        return hostList;
=======

     private void verifyViolationSla() {
        ReadSlaAgreements sla = new ReadSlaAgreements();
        SlaMetricsMonitoring monitoring = new SlaMetricsMonitoring();
         System.out.println(sla.getName());
        if (responseTimeCloudlet >= sla.getValueResponseTime()) {
            monitoring.monitoringMetrics(sla.getNameMetricRT());

            System.out.println("\nName: " + sla.getNameMetricRT());
            System.out.println("Value: " + sla.getValueResponseTime());

        }
>>>>>>> 95fe71e5
    }


}<|MERGE_RESOLUTION|>--- conflicted
+++ resolved
@@ -30,12 +30,9 @@
 import org.cloudsimplus.util.tablebuilder.CloudletsTableBuilderHelper;
 import org.cloudbus.cloudsim.utilizationmodels.UtilizationModel;
 import org.cloudbus.cloudsim.utilizationmodels.UtilizationModelFull;
-<<<<<<< HEAD
 import org.cloudsimplus.sla.readJsonFile.SlaMetric;
 import org.cloudsimplus.sla.readJsonFile.SlaReader;
-=======
-import org.cloudsimplus.sla.readJsonFile.ReadSlaAgreements;
->>>>>>> 95fe71e5
+
 
 /**
  *
@@ -45,7 +42,6 @@
  * without network.
  */
 public final class ExampleMetricsWithoutNetwork {
-<<<<<<< HEAD
     private static final String METRICS_FILE = "/Users/raysaoliveira/Desktop/TeseMestradoEngInformatica/cloudsim-plus/cloudsim-plus-testbeds/src/main/java/org/cloudsimplus/sla/readJsonFile/SlaMetric.json";
 
     private static final int HOSTS_NUMBER = 3;
@@ -59,9 +55,6 @@
     private static List<Host> hostList;
     private int lastCreatedVmId = 0;
     
-=======
-
->>>>>>> 95fe71e5
     /**
      * The cloudlet list.
      */
@@ -73,11 +66,9 @@
     private final List<Vm> vmlist;
 
     private double responseTimeCloudlet;
-<<<<<<< HEAD
     private double cpuUtilization;
     private double waitTimeCloudlet;
-=======
->>>>>>> 95fe71e5
+    private final CloudSim cloudsim;
 
     /**
      * Creates Vms
@@ -228,40 +219,27 @@
      //pegar o dowlink BW do edge, pois as Vms estao conectadas nele
      return 1;
      }*/
-<<<<<<< HEAD
+
     public static void main(String[] args) throws FileNotFoundException {
-=======
-    public static void main(String[] args) {
->>>>>>> 95fe71e5
         Log.printFormattedLine(" Starting... ");
-       // try {
             new ExampleMetricsWithoutNetwork();
-       // } catch (Exception e) {
-       //     Log.printFormattedLine("Simulation finished due to unexpected error: %s", e);
-       // }
     }
 
     public ExampleMetricsWithoutNetwork() throws FileNotFoundException {
         //  Initialize the CloudSim package.
         int num_user = 1; // number of cloud users
-        Calendar calendar = Calendar.getInstance(); // Calendar whose fields have been initialized with the current date and time.
-        boolean trace_flag = false; // trace events
-
-        CloudSim.CloudSim(num_user, calendar, trace_flag);
+       
+        cloudsim = new CloudSim(num_user);
 
         //Create Datacenters
-        Datacenter datacenter0 = createDatacenter("Datacenter_0");
+        Datacenter datacenter0 = createDatacenter();
 
         //Create Broker
         DatacenterBroker broker = createBroker();
 
-<<<<<<< HEAD
         vmlist = new ArrayList<>();
         vmlist.addAll(createVM(broker, VM_PES1, 2));
         vmlist.addAll(createVM(broker, VM_PES2, 2));
-=======
-        vmlist = createVM(broker, 2);
->>>>>>> 95fe71e5
 
         // submit vm list to the broker
         broker.submitVmList(vmlist);
@@ -272,8 +250,7 @@
         broker.submitCloudletList(cloudletList);
 
         // Sixth step: Starts the simulation
-<<<<<<< HEAD
-        CloudSim.startSimulation();
+        cloudsim.start();
         
         /*for(Host h: datacenter0.getHostList()){
             System.out.println("->>>>>> " + h);
@@ -284,11 +261,8 @@
         totalCostPrice(vmlist);*/
        
         
-        CloudSim.stopSimulation();
-=======
-        CloudSim.start();
-        CloudSim.stop();
->>>>>>> 95fe71e5
+        cloudsim.stop();
+
         System.out.println("______________________________________________________");
         System.out.println("\n\t\t - System Métrics - \n ");
 
@@ -301,7 +275,7 @@
         System.out.printf("\t** Utilization CPU %% - %.2f %n ", cpuUtilization);
 
         //utilization resource
-        double time = CloudSim.clock();
+        double time = cloudsim.clock();
         double utilizationresources = utilizationResources(cloudletList, time);
         System.out.printf("\t** Utilization Resources %%  (Bw-CPU-Ram) - %.2f %n", utilizationresources);
 
@@ -311,19 +285,16 @@
 
         // total cost
         //totalCostPrice(vmlist);
-<<<<<<< HEAD
+
         System.out.println("______________________________________________________");
 
         System.out.println("______________________________________________________");
         System.out.println("\n\t\t - Metric monitoring - \n\t\t(violated or not violated)  \n ");
 
         checkSlaViolations(); 
-            
-=======
->>>>>>> 95fe71e5
+
         System.out.println("______________________________________________________");
 
-        verifyViolationSla();
         //Final step: Print results when simulation is over
         List<Cloudlet> newList = broker.getCloudletsFinishedList();
         new CloudletsTableBuilderHelper(newList).build();
@@ -339,7 +310,7 @@
      * @return the datacenter
      */
    
-    private Datacenter createDatacenter(String name) {
+    private Datacenter createDatacenter() {
         hostList = new ArrayList<>();
 
         int mips = 10000;
@@ -364,19 +335,14 @@
         // resource
         double costPerBw = 0.0; // the cost of using bw in this resource
 
-<<<<<<< HEAD
-        DatacenterCharacteristics characteristics =
-                new DatacenterCharacteristicsSimple(hostList)
-=======
-        DatacenterCharacteristics characteristics
+   DatacenterCharacteristics characteristics
                 = new DatacenterCharacteristicsSimple(hostList)
->>>>>>> 95fe71e5
                 .setCostPerSecond(cost)
                 .setCostPerMem(costPerMem)
                 .setCostPerStorage(costPerStorage)
                 .setCostPerBw(costPerBw);
 
-        return new DatacenterSimple(name, characteristics,
+        return new DatacenterSimple(cloudsim, characteristics,
                 new VmAllocationPolicySimple());
     }
 
@@ -394,8 +360,8 @@
      *
      * @return the datacenter broker
      */
-    private static DatacenterBroker createBroker() {
-        return new DatacenterBrokerSimple("Broker");
+    private DatacenterBroker createBroker() {
+        return new DatacenterBrokerSimple(cloudsim);
     }
 
     /**
@@ -404,7 +370,6 @@
     public double getResponseTime() {
         return responseTimeCloudlet;
     }
-<<<<<<< HEAD
     
     private void checkSlaViolations() throws FileNotFoundException {
         SlaReader slaReader = new SlaReader(METRICS_FILE);
@@ -468,21 +433,6 @@
      */
     private List<Host> getHostList() {
         return hostList;
-=======
-
-     private void verifyViolationSla() {
-        ReadSlaAgreements sla = new ReadSlaAgreements();
-        SlaMetricsMonitoring monitoring = new SlaMetricsMonitoring();
-         System.out.println(sla.getName());
-        if (responseTimeCloudlet >= sla.getValueResponseTime()) {
-            monitoring.monitoringMetrics(sla.getNameMetricRT());
-
-            System.out.println("\nName: " + sla.getNameMetricRT());
-            System.out.println("Value: " + sla.getValueResponseTime());
-
-        }
->>>>>>> 95fe71e5
-    }
-
+    }    
 
 }