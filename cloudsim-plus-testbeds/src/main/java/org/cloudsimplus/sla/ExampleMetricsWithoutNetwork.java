package org.cloudsimplus.sla;

import java.io.FileNotFoundException;
import java.util.ArrayList;
import java.util.List;
import org.cloudbus.cloudsim.Cloudlet;
import org.cloudbus.cloudsim.CloudletSimple;
import org.cloudbus.cloudsim.schedulers.CloudletSchedulerTimeShared;
import org.cloudbus.cloudsim.Datacenter;
import org.cloudbus.cloudsim.brokers.DatacenterBroker;
import org.cloudbus.cloudsim.DatacenterCharacteristics;
import org.cloudbus.cloudsim.DatacenterCharacteristicsSimple;
import org.cloudbus.cloudsim.DatacenterSimple;
import org.cloudbus.cloudsim.Host;
import org.cloudbus.cloudsim.HostSimple;
import org.cloudbus.cloudsim.Log;
import org.cloudbus.cloudsim.resources.Pe;
import org.cloudbus.cloudsim.Vm;
import org.cloudbus.cloudsim.VmSimple;
import org.cloudbus.cloudsim.allocationpolicies.VmAllocationPolicySimple;
import org.cloudbus.cloudsim.brokers.DatacenterBrokerSimple;
import org.cloudbus.cloudsim.schedulers.VmSchedulerTimeShared;
import org.cloudbus.cloudsim.core.CloudSim;
import org.cloudbus.cloudsim.provisioners.PeProvisionerSimple;
import org.cloudbus.cloudsim.provisioners.ResourceProvisionerSimple;
import org.cloudbus.cloudsim.resources.Bandwidth;
import org.cloudbus.cloudsim.resources.PeSimple;
import org.cloudbus.cloudsim.resources.Ram;
import org.cloudsimplus.util.tablebuilder.CloudletsTableBuilderHelper;
import org.cloudbus.cloudsim.utilizationmodels.UtilizationModel;
import org.cloudbus.cloudsim.utilizationmodels.UtilizationModelFull;
import org.cloudsimplus.sla.readJsonFile.SlaMetric;
import org.cloudsimplus.sla.readJsonFile.SlaReader;


/**
 *
 * @author RaysaOliveira
 *
 * This example show an simple example using metrics of quality of service
 * without network.
 */
public final class ExampleMetricsWithoutNetwork {
    private static final String METRICS_FILE = "/Users/raysaoliveira/Desktop/TeseMestradoEngInformatica/cloudsim-plus/cloudsim-plus-testbeds/src/main/java/org/cloudsimplus/sla/readJsonFile/SlaMetric.json";

    private static final int HOSTS_NUMBER = 3;
    private static final int HOST_PES = 5;
    private static final int VM_PES1 = 2;
    private static final int VM_PES2 = 4;
    private static final int TOTAL_VM_PES = VM_PES1 + VM_PES2;
    private static final int CLOUDLETS_NUMBER = HOSTS_NUMBER * TOTAL_VM_PES;
    private static final int CLOUDLET_PES = 1;
<<<<<<< HEAD
    
    private static List<Host> hostList;
    private int lastCreatedVmId = 0;
    
=======

    private static List<Host> hostList;
    private int lastCreatedVmId = 0;

>>>>>>> e14b170f
    /**
     * The cloudlet list.
     */
    private final List<Cloudlet> cloudletList;

    /**
     * The vmlist.
     */
    private final List<Vm> vmlist;

    private double responseTimeCloudlet;
    private double cpuUtilization;
    private double waitTimeCloudlet;
    private final CloudSim cloudsim;

    /**
     * Creates Vms
     *
     * @param userId broker id
     * @param numberOfPes number of PEs for each VM to be created
     * @param numberOfVms number of VMs to create
     * @return list de vms
     */
    private List<Vm> createVM(DatacenterBroker broker, int numberOfPes, int numberOfVms) {
        //Creates a container to store VMs.
        List<Vm> list = new ArrayList<>(numberOfVms);

        //VM Parameters
        int vmid = 0;
        long size = 10000; //image size (MB)
        int ram = 512; //vm memory (MB)
        int mips = 1000;
        long bw = 1000;

        //create VMs with differents configurations
        for (int i = 0; i < numberOfVms; i++) {
            Vm vm  = new VmSimple(
                        this.lastCreatedVmId++, mips, numberOfPes)
                        .setRam(ram).setBw(bw).setSize(size)
                        .setCloudletScheduler(new CloudletSchedulerTimeShared())
                        .setBroker(broker);
            list.add(vm);
        }

        return list;
    }

<<<<<<< HEAD
    
=======

>>>>>>> e14b170f
    /**
     * Creates cloudlets
     *
     * @param broker broker id
     * @param cloudlets to criate
     * @return list of cloudlets
     */
    private List<Cloudlet> createCloudlet(DatacenterBroker broker, int cloudlets) {
        // Creates a container to store Cloudlets
        List<Cloudlet> list = new ArrayList<>(cloudlets);

        //Cloudlet Parameters
        long length = 1000;
        long fileSize = 300;
        long outputSize = 300;
        int pesNumber = 1;
        UtilizationModel utilizationModel = new UtilizationModelFull();

        for (int i = 0; i < cloudlets; i++) {
            Cloudlet cloudlet = new CloudletSimple(i, length, CLOUDLET_PES)
                    .setCloudletFileSize(fileSize)
                    .setCloudletOutputSize(outputSize)
                    .setBroker(broker)
                    .setUtilizationModel(utilizationModel);
            list.add(cloudlet);
        }
        return list;
    }

    /**
     * Calculates the cost price of resources (processing, bw, memory, storage)
     * of each or all of the datacenter VMs()
     *
     * @param vmlist
     */
    private void totalCostPrice(List<Vm> vmlist) {

        VmCost vmCost;
        double totalCost = 0.0;
        for (Vm vm : vmlist) {
            vmCost = new VmCost(vm);
            totalCost = vmCost.getVmTotalCost();

        }
        System.out.println("Total cost (memory, bw, processing, storage)"
                + " of  all VMs in the Datacenter is: " + totalCost);
    }

    /**
     * Shows the response time of cloudlets
     *
     * @param cloudlets to calculate the response time
     * @return responseTimeCloudlet
     */
    private double responseTimeCloudlet(List<Cloudlet> cloudlet) {

        double responseTime = 0;
        for (Cloudlet cloudlets : cloudlet) {
            responseTime = cloudlets.getFinishTime() - cloudlets.getDatacenterArrivalTime();
        }
        return responseTime;

    }

    /**
     * Shows the cpu utilization
     *
     * @param cloudlet to calculate the utilization
     * @return cpuUtilization
     */
    private double cpuUtilization(List<Cloudlet> cloudlet) {
        double cpuTime = 0;
        for (Cloudlet cloudlets : cloudlet) {
            cpuTime += cloudlets.getActualCPUTime();
        }
        return (cpuTime * 100) / 100;
    }

    /**
     * Shows the utilization resources (BW, CPU, RAM) in percentage
     *
     * @param cloudlet to calculate the utilization resources
     * @param time calculates in given time
     * @return utilizationResources
     */
    public double utilizationResources(List<Cloudlet> cloudlet, double time) {
        double utilizationResources = 0, bw, cpu, ram;
        for (Cloudlet cloudlets : cloudlet) {
            bw = cloudlets.getUtilizationOfBw(time);
            cpu = cloudlets.getUtilizationOfCpu(time);
            ram = cloudlets.getUtilizationOfRam(time);
            utilizationResources += bw + cpu + ram;

        }
        return (utilizationResources*100)/100;
    }

    /**
     * Shows the wait time of cloudlets
     *
     * @param cloudlet list of cloudlets
     * @return the waitTime
     */
    public double waitTime(List<Cloudlet> cloudlet) {
        double waitTime = 0;
        for (Cloudlet cloudlets : cloudlet) {
            waitTime += cloudlets.getWaitingTime();
        }
        return waitTime;
    }

    /*
     public static double throughput() {
     //pegar o dowlink BW do edge, pois as Vms estao conectadas nele
     return 1;
     }*/

    public static void main(String[] args) throws FileNotFoundException {
        Log.printFormattedLine(" Starting... ");
            new ExampleMetricsWithoutNetwork();
    }

    public ExampleMetricsWithoutNetwork() throws FileNotFoundException {
        //  Initialize the CloudSim package.
        int num_user = 1; // number of cloud users
<<<<<<< HEAD
       
=======

>>>>>>> e14b170f
        cloudsim = new CloudSim(num_user);

        //Create Datacenters
        Datacenter datacenter0 = createDatacenter();

        //Create Broker
        DatacenterBroker broker = createBroker();

        vmlist = new ArrayList<>();
        vmlist.addAll(createVM(broker, VM_PES1, 2));
        vmlist.addAll(createVM(broker, VM_PES2, 2));

        // submit vm list to the broker
        broker.submitVmList(vmlist);

        cloudletList = createCloudlet(broker, CLOUDLETS_NUMBER);

        // submit cloudlet list to the broker
        broker.submitCloudletList(cloudletList);

        // Sixth step: Starts the simulation
        cloudsim.start();
<<<<<<< HEAD
        
=======

>>>>>>> e14b170f
        /*for(Host h: datacenter0.getHostList()){
            System.out.println("->>>>>> " + h);
            for(Pe pe: h.getPeList()){
                System.out.println("->>> " + pe.getMips());
            }
        }
        totalCostPrice(vmlist);*/
<<<<<<< HEAD
       
        
=======


>>>>>>> e14b170f
        cloudsim.stop();

        System.out.println("______________________________________________________");
        System.out.println("\n\t\t - System Métrics - \n ");

        //responseTime
        responseTimeCloudlet = responseTimeCloudlet(cloudletList);
        System.out.printf("\t** Response Time of Cloudlets - %.2f %n", responseTimeCloudlet);

        //cpu time
        cpuUtilization = cpuUtilization(cloudletList);
        System.out.printf("\t** Utilization CPU %% - %.2f %n ", cpuUtilization);

        //utilization resource
        double time = cloudsim.clock();
        double utilizationresources = utilizationResources(cloudletList, time);
        System.out.printf("\t** Utilization Resources %%  (Bw-CPU-Ram) - %.2f %n", utilizationresources);

        //wait time
        waitTimeCloudlet = waitTime(cloudletList);
        System.out.printf("\t** Wait Time - %.2f %n", waitTimeCloudlet);

        // total cost
        //totalCostPrice(vmlist);

        System.out.println("______________________________________________________");

        System.out.println("______________________________________________________");
        System.out.println("\n\t\t - Metric monitoring - \n\t\t(violated or not violated)  \n ");

<<<<<<< HEAD
        checkSlaViolations(); 
=======
        checkSlaViolations();
>>>>>>> e14b170f

        System.out.println("______________________________________________________");

        //Final step: Print results when simulation is over
        List<Cloudlet> newList = broker.getCloudletsFinishedList();
        new CloudletsTableBuilderHelper(newList).build();

        Log.printFormattedLine("... finished!");
    }

    /**
     * Creates the datacenter.
     *
     * @param name the name
     *
     * @return the datacenter
     */
<<<<<<< HEAD
   
    private Datacenter createDatacenter() {
        hostList = new ArrayList<>();

=======

    private Datacenter createDatacenter() {
        hostList = new ArrayList<>();

>>>>>>> e14b170f
        int mips = 10000;
        int hostId = 0;
        int ram = 8192; // host memory (MB)
        long storage = 1000000; // host storage
        long bw = 100000;

        for (int i = 0; i < HOSTS_NUMBER; i++) {
            List<Pe> peList = createHostPesList(HOST_PES, mips);
            Host host = new HostSimple(hostId++, storage, peList)
                    .setRamProvisioner(new ResourceProvisionerSimple(new Ram(ram)))
                    .setBwProvisioner(new ResourceProvisionerSimple(new Bandwidth(bw)))
<<<<<<< HEAD
                    .setVmScheduler(new VmSchedulerTimeShared(peList));
=======
                    .setVmScheduler(new VmSchedulerTimeShared());
>>>>>>> e14b170f

            getHostList().add(host);
        }// This is our machine

        double cost = 3.0; // the cost of using processing in this resource
        double costPerMem = 0.05; // the cost of using memory in this resource
        double costPerStorage = 0.001; // the cost of using storage in this
        // resource
        double costPerBw = 0.0; // the cost of using bw in this resource

   DatacenterCharacteristics characteristics
                = new DatacenterCharacteristicsSimple(hostList)
                .setCostPerSecond(cost)
                .setCostPerMem(costPerMem)
                .setCostPerStorage(costPerStorage)
                .setCostPerBw(costPerBw);

        return new DatacenterSimple(cloudsim, characteristics,
                new VmAllocationPolicySimple());
    }

    public List<Pe> createHostPesList(int hostPes, int mips) {
        List<Pe> peList = new ArrayList<>();
        for (int i = 0; i < hostPes; i++) {
            peList.add(new PeSimple(i, new PeProvisionerSimple(mips))); // need to store Pe id and MIPS Rating
        }
        return peList;
    }

<<<<<<< HEAD
    
=======

>>>>>>> e14b170f
    /**
     * Creates the broker.
     *
     * @return the datacenter broker
     */
    private DatacenterBroker createBroker() {
        return new DatacenterBrokerSimple(cloudsim);
    }

    /**
     * @return the responseTimeCloudlet
     */
    public double getResponseTime() {
        return responseTimeCloudlet;
    }
<<<<<<< HEAD
    
=======

>>>>>>> e14b170f
    private void checkSlaViolations() throws FileNotFoundException {
        SlaReader slaReader = new SlaReader(METRICS_FILE);
        slaReader.getMetrics().stream()
                .filter(m -> m.isNamed(SlaReader.RESPONSE_TIME_FIELD))
                .findFirst()
<<<<<<< HEAD
                .ifPresent(this::checkResponseTimeViolation); 
        
        slaReader.getMetrics().stream()
                .filter(m -> m.isNamed(SlaReader.CPU_UTILIZATION_FIELD))
                .findFirst()
                .ifPresent(this::checkCpuUtilizationViolation); 
        
        slaReader.getMetrics().stream()
                .filter(m -> m.isNamed(SlaReader.WAIT_TIME_FIELD))
                .findFirst()
                .ifPresent(this::checkWaitTimeViolation); 
        
    }
     
    private void checkResponseTimeViolation(SlaMetric metric){
        SlaMetricsMonitoring monitoring = new SlaMetricsMonitoring();
        if (responseTimeCloudlet < metric.getValueMin() || responseTimeCloudlet > metric.getValueMax()) {
            monitoring.monitoringResponseTime(metric.getName());   
            printMetricDataViolated(metric);
        }
        else
            System.out.println("\n* The metric: " + metric.getName() + " was not violated!! ");    
    }

    private void checkCpuUtilizationViolation(SlaMetric metric){
        SlaMetricsMonitoring monitoring = new SlaMetricsMonitoring();
        if (cpuUtilization < metric.getValueMin() || cpuUtilization > metric.getValueMax()) {
            monitoring.monitoringCpuUtilization(metric.getName());   
            printMetricDataViolated(metric);
        }
        else
            System.out.println("\n* The metric: " + metric.getName() + " was not violated!! ");    
    }
    
    private void checkWaitTimeViolation(SlaMetric metric){
        SlaMetricsMonitoring monitoring = new SlaMetricsMonitoring();
        if (waitTimeCloudlet < metric.getValueMin() || waitTimeCloudlet > metric.getValueMax()) {
            monitoring.monitoringWaitTime(metric.getName());   
            printMetricDataViolated(metric);
        }
        else
            System.out.println("\n* The metric: " + metric.getName() + " was not violated!! ");    
    }
    
    private void printMetricDataViolated(SlaMetric metric) {
        System.out.println("\n\tName: " + metric.getName());
        System.out.println("\tMinimum value acceptable for this metric: " + metric.getValueMin());
        System.out.println("\tMaximun value acceptable for this metric: " + metric.getValueMax());
    }

    
    /**
     *  return the hostList
     * @return 
     */
    private List<Host> getHostList() {
        return hostList;
    }    
=======
                .ifPresent(this::checkResponseTimeViolation);

        slaReader.getMetrics().stream()
                .filter(m -> m.isNamed(SlaReader.CPU_UTILIZATION_FIELD))
                .findFirst()
                .ifPresent(this::checkCpuUtilizationViolation);

        slaReader.getMetrics().stream()
                .filter(m -> m.isNamed(SlaReader.WAIT_TIME_FIELD))
                .findFirst()
                .ifPresent(this::checkWaitTimeViolation);

    }

    private void checkResponseTimeViolation(SlaMetric metric){
        SlaMetricsMonitoring monitoring = new SlaMetricsMonitoring();
        if (responseTimeCloudlet < metric.getValueMin() || responseTimeCloudlet > metric.getValueMax()) {
            monitoring.monitoringResponseTime(metric.getName());
            printMetricDataViolated(metric);
        }
        else
            System.out.println("\n* The metric: " + metric.getName() + " was not violated!! ");
    }

    private void checkCpuUtilizationViolation(SlaMetric metric){
        SlaMetricsMonitoring monitoring = new SlaMetricsMonitoring();
        if (cpuUtilization < metric.getValueMin() || cpuUtilization > metric.getValueMax()) {
            monitoring.monitoringCpuUtilization(metric.getName());
            printMetricDataViolated(metric);
        }
        else
            System.out.println("\n* The metric: " + metric.getName() + " was not violated!! ");
    }

    private void checkWaitTimeViolation(SlaMetric metric){
        SlaMetricsMonitoring monitoring = new SlaMetricsMonitoring();
        if (waitTimeCloudlet < metric.getValueMin() || waitTimeCloudlet > metric.getValueMax()) {
            monitoring.monitoringWaitTime(metric.getName());
            printMetricDataViolated(metric);
        }
        else
            System.out.println("\n* The metric: " + metric.getName() + " was not violated!! ");
    }

    private void printMetricDataViolated(SlaMetric metric) {
        System.out.println("\n\tName: " + metric.getName());
        System.out.println("\tMinimum value acceptable for this metric: " + metric.getValueMin());
        System.out.println("\tMaximun value acceptable for this metric: " + metric.getValueMax());
    }


    /**
     *  return the hostList
     * @return
     */
    private List<Host> getHostList() {
        return hostList;
    }
>>>>>>> e14b170f

}<|MERGE_RESOLUTION|>--- conflicted
+++ resolved
@@ -29,9 +29,8 @@
 import org.cloudsimplus.util.tablebuilder.CloudletsTableBuilderHelper;
 import org.cloudbus.cloudsim.utilizationmodels.UtilizationModel;
 import org.cloudbus.cloudsim.utilizationmodels.UtilizationModelFull;
-import org.cloudsimplus.sla.readJsonFile.SlaMetric;
+import org.cloudsimplus.sla.readJsonFile.SlaContractMetrics;
 import org.cloudsimplus.sla.readJsonFile.SlaReader;
-
 
 /**
  *
@@ -41,6 +40,7 @@
  * without network.
  */
 public final class ExampleMetricsWithoutNetwork {
+
     private static final String METRICS_FILE = "/Users/raysaoliveira/Desktop/TeseMestradoEngInformatica/cloudsim-plus/cloudsim-plus-testbeds/src/main/java/org/cloudsimplus/sla/readJsonFile/SlaMetric.json";
 
     private static final int HOSTS_NUMBER = 3;
@@ -50,17 +50,10 @@
     private static final int TOTAL_VM_PES = VM_PES1 + VM_PES2;
     private static final int CLOUDLETS_NUMBER = HOSTS_NUMBER * TOTAL_VM_PES;
     private static final int CLOUDLET_PES = 1;
-<<<<<<< HEAD
-    
+
     private static List<Host> hostList;
     private int lastCreatedVmId = 0;
-    
-=======
-
-    private static List<Host> hostList;
-    private int lastCreatedVmId = 0;
-
->>>>>>> e14b170f
+
     /**
      * The cloudlet list.
      */
@@ -97,22 +90,17 @@
 
         //create VMs with differents configurations
         for (int i = 0; i < numberOfVms; i++) {
-            Vm vm  = new VmSimple(
-                        this.lastCreatedVmId++, mips, numberOfPes)
-                        .setRam(ram).setBw(bw).setSize(size)
-                        .setCloudletScheduler(new CloudletSchedulerTimeShared())
-                        .setBroker(broker);
+            Vm vm = new VmSimple(
+                    this.lastCreatedVmId++, mips, numberOfPes)
+                    .setRam(ram).setBw(bw).setSize(size)
+                    .setCloudletScheduler(new CloudletSchedulerTimeShared())
+                    .setBroker(broker);
             list.add(vm);
         }
 
         return list;
     }
 
-<<<<<<< HEAD
-    
-=======
-
->>>>>>> e14b170f
     /**
      * Creates cloudlets
      *
@@ -207,7 +195,7 @@
             utilizationResources += bw + cpu + ram;
 
         }
-        return (utilizationResources*100)/100;
+        return (utilizationResources * 100) / 100;
     }
 
     /**
@@ -229,20 +217,14 @@
      //pegar o dowlink BW do edge, pois as Vms estao conectadas nele
      return 1;
      }*/
-
     public static void main(String[] args) throws FileNotFoundException {
         Log.printFormattedLine(" Starting... ");
-            new ExampleMetricsWithoutNetwork();
+        new ExampleMetricsWithoutNetwork();
     }
 
     public ExampleMetricsWithoutNetwork() throws FileNotFoundException {
         //  Initialize the CloudSim package.
         int num_user = 1; // number of cloud users
-<<<<<<< HEAD
-       
-=======
-
->>>>>>> e14b170f
         cloudsim = new CloudSim(num_user);
 
         //Create Datacenters
@@ -265,25 +247,13 @@
 
         // Sixth step: Starts the simulation
         cloudsim.start();
-<<<<<<< HEAD
-        
-=======
-
->>>>>>> e14b170f
         /*for(Host h: datacenter0.getHostList()){
-            System.out.println("->>>>>> " + h);
-            for(Pe pe: h.getPeList()){
-                System.out.println("->>> " + pe.getMips());
-            }
-        }
-        totalCostPrice(vmlist);*/
-<<<<<<< HEAD
-       
-        
-=======
-
-
->>>>>>> e14b170f
+         System.out.println("->>>>>> " + h);
+         for(Pe pe: h.getPeList()){
+         System.out.println("->>> " + pe.getMips());
+         }
+         }
+         totalCostPrice(vmlist);*/
         cloudsim.stop();
 
         System.out.println("______________________________________________________");
@@ -308,18 +278,12 @@
 
         // total cost
         //totalCostPrice(vmlist);
-
         System.out.println("______________________________________________________");
 
         System.out.println("______________________________________________________");
         System.out.println("\n\t\t - Metric monitoring - \n\t\t(violated or not violated)  \n ");
 
-<<<<<<< HEAD
-        checkSlaViolations(); 
-=======
         checkSlaViolations();
->>>>>>> e14b170f
-
         System.out.println("______________________________________________________");
 
         //Final step: Print results when simulation is over
@@ -336,17 +300,9 @@
      *
      * @return the datacenter
      */
-<<<<<<< HEAD
-   
     private Datacenter createDatacenter() {
         hostList = new ArrayList<>();
 
-=======
-
-    private Datacenter createDatacenter() {
-        hostList = new ArrayList<>();
-
->>>>>>> e14b170f
         int mips = 10000;
         int hostId = 0;
         int ram = 8192; // host memory (MB)
@@ -358,11 +314,7 @@
             Host host = new HostSimple(hostId++, storage, peList)
                     .setRamProvisioner(new ResourceProvisionerSimple(new Ram(ram)))
                     .setBwProvisioner(new ResourceProvisionerSimple(new Bandwidth(bw)))
-<<<<<<< HEAD
-                    .setVmScheduler(new VmSchedulerTimeShared(peList));
-=======
                     .setVmScheduler(new VmSchedulerTimeShared());
->>>>>>> e14b170f
 
             getHostList().add(host);
         }// This is our machine
@@ -373,7 +325,7 @@
         // resource
         double costPerBw = 0.0; // the cost of using bw in this resource
 
-   DatacenterCharacteristics characteristics
+        DatacenterCharacteristics characteristics
                 = new DatacenterCharacteristicsSimple(hostList)
                 .setCostPerSecond(cost)
                 .setCostPerMem(costPerMem)
@@ -392,11 +344,6 @@
         return peList;
     }
 
-<<<<<<< HEAD
-    
-=======
-
->>>>>>> e14b170f
     /**
      * Creates the broker.
      *
@@ -412,76 +359,12 @@
     public double getResponseTime() {
         return responseTimeCloudlet;
     }
-<<<<<<< HEAD
-    
-=======
-
->>>>>>> e14b170f
+
     private void checkSlaViolations() throws FileNotFoundException {
         SlaReader slaReader = new SlaReader(METRICS_FILE);
         slaReader.getMetrics().stream()
                 .filter(m -> m.isNamed(SlaReader.RESPONSE_TIME_FIELD))
                 .findFirst()
-<<<<<<< HEAD
-                .ifPresent(this::checkResponseTimeViolation); 
-        
-        slaReader.getMetrics().stream()
-                .filter(m -> m.isNamed(SlaReader.CPU_UTILIZATION_FIELD))
-                .findFirst()
-                .ifPresent(this::checkCpuUtilizationViolation); 
-        
-        slaReader.getMetrics().stream()
-                .filter(m -> m.isNamed(SlaReader.WAIT_TIME_FIELD))
-                .findFirst()
-                .ifPresent(this::checkWaitTimeViolation); 
-        
-    }
-     
-    private void checkResponseTimeViolation(SlaMetric metric){
-        SlaMetricsMonitoring monitoring = new SlaMetricsMonitoring();
-        if (responseTimeCloudlet < metric.getValueMin() || responseTimeCloudlet > metric.getValueMax()) {
-            monitoring.monitoringResponseTime(metric.getName());   
-            printMetricDataViolated(metric);
-        }
-        else
-            System.out.println("\n* The metric: " + metric.getName() + " was not violated!! ");    
-    }
-
-    private void checkCpuUtilizationViolation(SlaMetric metric){
-        SlaMetricsMonitoring monitoring = new SlaMetricsMonitoring();
-        if (cpuUtilization < metric.getValueMin() || cpuUtilization > metric.getValueMax()) {
-            monitoring.monitoringCpuUtilization(metric.getName());   
-            printMetricDataViolated(metric);
-        }
-        else
-            System.out.println("\n* The metric: " + metric.getName() + " was not violated!! ");    
-    }
-    
-    private void checkWaitTimeViolation(SlaMetric metric){
-        SlaMetricsMonitoring monitoring = new SlaMetricsMonitoring();
-        if (waitTimeCloudlet < metric.getValueMin() || waitTimeCloudlet > metric.getValueMax()) {
-            monitoring.monitoringWaitTime(metric.getName());   
-            printMetricDataViolated(metric);
-        }
-        else
-            System.out.println("\n* The metric: " + metric.getName() + " was not violated!! ");    
-    }
-    
-    private void printMetricDataViolated(SlaMetric metric) {
-        System.out.println("\n\tName: " + metric.getName());
-        System.out.println("\tMinimum value acceptable for this metric: " + metric.getValueMin());
-        System.out.println("\tMaximun value acceptable for this metric: " + metric.getValueMax());
-    }
-
-    
-    /**
-     *  return the hostList
-     * @return 
-     */
-    private List<Host> getHostList() {
-        return hostList;
-    }    
-=======
                 .ifPresent(this::checkResponseTimeViolation);
 
         slaReader.getMetrics().stream()
@@ -496,50 +379,49 @@
 
     }
 
-    private void checkResponseTimeViolation(SlaMetric metric){
+    private void checkResponseTimeViolation(SlaContractMetrics metric) {
         SlaMetricsMonitoring monitoring = new SlaMetricsMonitoring();
         if (responseTimeCloudlet < metric.getValueMin() || responseTimeCloudlet > metric.getValueMax()) {
             monitoring.monitoringResponseTime(metric.getName());
             printMetricDataViolated(metric);
-        }
-        else
+        } else {
             System.out.println("\n* The metric: " + metric.getName() + " was not violated!! ");
-    }
-
-    private void checkCpuUtilizationViolation(SlaMetric metric){
+        }
+    }
+
+    private void checkCpuUtilizationViolation(SlaContractMetrics metric) {
         SlaMetricsMonitoring monitoring = new SlaMetricsMonitoring();
         if (cpuUtilization < metric.getValueMin() || cpuUtilization > metric.getValueMax()) {
             monitoring.monitoringCpuUtilization(metric.getName());
             printMetricDataViolated(metric);
-        }
-        else
+        } else {
             System.out.println("\n* The metric: " + metric.getName() + " was not violated!! ");
-    }
-
-    private void checkWaitTimeViolation(SlaMetric metric){
+        }
+    }
+
+    private void checkWaitTimeViolation(SlaContractMetrics metric) {
         SlaMetricsMonitoring monitoring = new SlaMetricsMonitoring();
         if (waitTimeCloudlet < metric.getValueMin() || waitTimeCloudlet > metric.getValueMax()) {
             monitoring.monitoringWaitTime(metric.getName());
             printMetricDataViolated(metric);
-        }
-        else
+        } else {
             System.out.println("\n* The metric: " + metric.getName() + " was not violated!! ");
-    }
-
-    private void printMetricDataViolated(SlaMetric metric) {
+        }
+    }
+
+    private void printMetricDataViolated(SlaContractMetrics metric) {
         System.out.println("\n\tName: " + metric.getName());
         System.out.println("\tMinimum value acceptable for this metric: " + metric.getValueMin());
         System.out.println("\tMaximun value acceptable for this metric: " + metric.getValueMax());
     }
 
-
-    /**
-     *  return the hostList
+    /**
+     * return the hostList
+     *
      * @return
      */
     private List<Host> getHostList() {
         return hostList;
     }
->>>>>>> e14b170f
 
 }