--- conflicted
+++ resolved
@@ -213,11 +213,7 @@
 
 /*Prints results when the simulation is over
 (you can use your own code here to print what you want from this cloudlet list).*/
-<<<<<<< HEAD
-new CloudletsTableBuilderHelper(broker0.getCloudletsFinishedList()).build();
-=======
 new CloudletsTableBuilder(broker0.getCloudletsFinishedList()).build();
->>>>>>> c99ce004
 ```
 
 The presented results are structured and clear to allow better understanding. For example, the image below shows the output for a simulation with two cloudlets (applications).
